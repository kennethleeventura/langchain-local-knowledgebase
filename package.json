--- conflicted
+++ resolved
@@ -11,13 +11,8 @@
   "author": "Voiceflow | NiKo",
   "license": "ISC",
   "dependencies": {
-<<<<<<< HEAD
-    "@opensearch-project/opensearch": "^2.2.1",
+    "@opensearch-project/opensearch": "^2.7.0",
     "@zilliz/milvus2-sdk-node": "^2.4.1",
-=======
-    "@opensearch-project/opensearch": "^2.7.0",
-    "@zilliz/milvus2-sdk-node": "^2.2.6",
->>>>>>> bd9cd853
     "axios": "^0.26.1",
     "cheerio": "^1.0.0-rc.12",
     "dotenv": "^16.4.5",
